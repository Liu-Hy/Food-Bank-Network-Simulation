from typing import Dict

import numpy as np
import pandas as pd

from Global import *



def mod_beta_random(low: float, high: float, mean: float, std: float, samples: int, seed:int = RANDOM_SEED) -> np.ndarray:
    """
    Generate random numbers from a transformed Beta distribution
    Formulas to derive parameters are taken from here
    https://stats.stackexchange.com/questions/12232/calculating-the-parameters-of-a-beta-distribution-using-the-mean-and-variance
    :param seed: random seed
    :param low: the lowest value possible
    :param high: the highest value possible
    :param mean: the mean of the population
    :param std: the standard deviation of the population
    :param samples: the number of samples to generate, or a tuple of the output shape
    :return: a np.ndarray of size "shape" drawn from the distribution
    >>> beta = mod_beta_random(0., 10., 4., 1.9, 500)
    >>> np.all((0 <= beta) & (beta <= 10))
    True
    >>> np.all((0.5 <= beta) & (beta <= 9.5))
    False
    >>> mu = beta.mean()
    >>> 3.8 < mu and mu < 4.2
    True
    >>> std = beta.std()
    >>> 1.8 < std and std < 2.0
    True
    """
    assert low <= mean <= high, "Population mean out of bound."
    mu = (mean - low) / (high - low)
    sigma = std / (high - low)
    assert sigma ** 2 <= mu * (1 - mu), "Population standard deviation too large for a Beta distribution to exist."
    a = ((1 - mu) / (sigma ** 2) - 1 / mu) * (mu ** 2)
    b = a * (1 / mu - 1)
    beta = np.random.default_rng(RANDOM_SEED).beta(a, b, samples)
    beta = low + beta * (high - low)
    return beta

class Food:
    def __init__(self, stock=None):
        """
        Initialize a Food object which is either empty, or based on a dataframe or total pounds of food.
        :param stock:
        >>> Food().df
        Empty DataFrame
        Columns: [type, remaining_days, quantity]
        Index: []
        >>> a = Food(5000).df
        >>> a.round(2)  # doctest: +ELLIPSIS
                         type  remaining_days  quantity
        0             staples               1      8.33
        1             staples               2      8.33
        2             staples               3      8.33
        ...
        741  packaged_protein             178      6.94
        742  packaged_protein             179      6.94
        743  packaged_protein             180      6.94
        <BLANKLINE>
        [744 rows x 3 columns]
        >>> a.equals(Food(a).df)
        True
        """
        if stock is None:
            self.df = pd.DataFrame(columns=[
                "type",
                "remaining_days",
                "quantity"
            ]).astype(dtype={
                "type": str,
                "remaining_days": int,
                "quantity": float
            })
        elif isinstance(stock, pd.DataFrame):
            self.df = stock
        elif isinstance(stock, (float, int)):
            assert stock > 0
            types = []
            remaining_days = []
            quantity = []
            for t in TYPES.keys():
                # Assume that the remaining shelf lives of foods are uniformly distributed within [1, max_days]
                max_days = TYPES[t]["max_days"]
                q = stock * TYPES[t]["proportion"] / max_days
                types.extend([t] * max_days)
                remaining_days.extend(list(range(1, max_days + 1)))
                quantity.extend([q] * max_days)
            self.df = pd.DataFrame({"type": types, "remaining_days": remaining_days, "quantity": quantity})
        else:
            raise ValueError("Invalid input for initialization")

    @classmethod
    def generate_donation(cls, mean_total: float):
        """Generate donated food to a food bank in a day. The quantity of different types and the total are random, but
        their mean values are derived from anual statistics.
        :param mean_total: the mean of the total pounds of foods donated to a food bank per day.
        :return:
        >>> food = Food.generate_donation(5000).df
        >>> len(food) == sum(info["max_days"] for info in TYPES.values())
        True
        >>> food["type"].unique().tolist() == list(TYPES.keys())
        True
        """
        types = []
        remaining_days = []
        quantity = []
        for t in TYPES.keys():
            mean = mean_total * TYPES[t]["proportion"]
            low, high, stdev = 0.3 * mean, 5 * mean, 0.5 * mean
            beta = mod_beta_random(low, high, mean, stdev, 1).item()
            # Assume that the remaining shelf lives of foods are uniformly distributed within [1, max_days]
            max_days = TYPES[t]["max_days"]
            q = beta / max_days
            types.extend([t] * max_days)
            remaining_days.extend(list(range(1, max_days + 1)))
            quantity.extend([q] * max_days)
        df = pd.DataFrame({"type": types, "remaining_days": remaining_days, "quantity": quantity})
        return Food(df)

    def sort_by_freshness(self, reverse=False, inplace=True):
        """Sort the food in each category by the remaining shelf life.
        :param reverse: Whether the freshest food is ranked first. We may assume that clients prefer the freshest food,
        whereas food bank gives out food that is going to expire in order to reduce waste.
        :param inplace: Whether to change self.df in place
        :return: if "inplace" is False, return a Food object with the sorted dataframe
        >>> a = Food(5000)
        >>> a.sort_by_freshness()
        >>> a.df.round(2) # doctest: +ELLIPSIS
                                    type  remaining_days  quantity
        0    fresh_fruits_and_vegetables              14     35.71
        1    fresh_fruits_and_vegetables              13     35.71
        2    fresh_fruits_and_vegetables              12     35.71
        ...
        741                      staples               3      8.33
        742                      staples               2      8.33
        743                      staples               1      8.33
        <BLANKLINE>
        [744 rows x 3 columns]
        >>> a.sort_by_freshness(reverse=True, inplace=False).df.round(2)  # doctest: +ELLIPSIS
                                    type  remaining_days  quantity
        0    fresh_fruits_and_vegetables               1     35.71
        1    fresh_fruits_and_vegetables               2     35.71
        2    fresh_fruits_and_vegetables               3     35.71
        ...
        741                      staples             178      8.33
        742                      staples             179      8.33
        743                      staples             180      8.33
        <BLANKLINE>
        [744 rows x 3 columns]
        """
        sorted_df = self.df.sort_values(by=["type", "remaining_days"], ascending=[True, reverse]).reset_index(
            drop=True)
        if not inplace:
            return Food(sorted_df)
        self.df = sorted_df

    def get_quantity(self) -> Dict[str, float]:
        """Get the quantity of each type of food in pounds
        :return: a dictionary that maps food types to corresponding quantities
        >>> emp = Food()
        >>> emp.get_quantity()  # doctest: +NORMALIZE_WHITESPACE
        {'staples': 0, 'fresh_fruits_and_vegetables': 0, 'packaged_fruits_and_vegetables': 0, 'fresh_protein': 0,
        'packaged_protein': 0}
        >>> food = Food(5000)
        >>> counter = food.get_quantity()
        >>> actual = {typ: 5000 * info["proportion"] for typ, info in TYPES.items()}
        >>> counter == actual
        True
        """
        counter = self.df.groupby(["type"])["quantity"].agg("sum").to_dict()
        for typ in TYPES.keys():
            if typ not in counter:
                counter[typ] = 0
        return counter

    def select(self, typ):
        """ Select one or more types of food from a Food object
        :param typ: the specified type(s)
        :return: a new Food object with the specified type(s) of food
        >>> food = Food(5000)
        >>> food.select(STP).df.round(3)  # doctest: +ELLIPSIS
                type  remaining_days  quantity
        0    staples               1     8.333
        1    staples               2     8.333
        ...
        179  staples             180     8.333
        <BLANKLINE>
        [180 rows x 3 columns]
        >>> food.select([FFV, PPT]).df.round(2)  # doctest: +ELLIPSIS
                                    type  remaining_days  quantity
        0    fresh_fruits_and_vegetables               1     35.71
        1    fresh_fruits_and_vegetables               2     35.71
        ...
        192             packaged_protein             179      6.94
        193             packaged_protein             180      6.94
        <BLANKLINE>
        [194 rows x 3 columns]
        >>> food.select("strange").df
        Traceback (most recent call last):
        AssertionError
        >>> food.select([FFV, "strange"]).df
        Traceback (most recent call last):
        AssertionError
        """
        if isinstance(typ, str):
            assert typ in TYPES
            return Food(self.df[self.df["type"] == typ].reset_index(drop=True))
        elif isinstance(typ, list):
            assert set(typ).issubset(set(TYPES.keys()))
            return Food(self.df[self.df["type"].isin(typ)].reset_index(drop=True))
        else:
            raise TypeError

    def quality_control(self, num_days=1, inplace=True) -> Dict[str, float]:
        """Subtract some days from the remaining shelf life of the food, remove the expired food from stock, and record
        the quantity of waste in each category.
        :param num_days: number of days since the last quality check
        :param inplace: Whether to change self.df in place. Set to False to preview food waste in the next few days
        :return: a dictionary storing the wasted food in each category. If "inplace" is True, also returns the resulting
        dataframe
        >>> a = Food(5000)
        >>> expired = a.quality_control(0)
        >>> expired  # doctest: +NORMALIZE_WHITESPACE
        {'staples': 0, 'fresh_fruits_and_vegetables': 0, 'packaged_fruits_and_vegetables': 0, 'fresh_protein': 0,
        'packaged_protein': 0}
        >>> b = Food(5000)
        >>> expired, remain = b.quality_control(float("inf"), inplace=False)
        >>> sum(expired.values())
        5000.0
        >>> remain
        Empty DataFrame
        Columns: [type, remaining_days, quantity]
        Index: []
        >>> w1 = Food(2000).quality_control(5)
        >>> w2 = Food(2000).quality_control(10)
        >>> w3 = Food(2000).quality_control(20)
        >>> all([w1[key] <= w2[key] <= w3[key] for key in TYPES.keys()])
        True
        """
        if inplace:
            self.df["remaining_days"] -= num_days
            mask = self.df["remaining_days"] <= 0
            waste = Food(self.df[mask])
            waste_counter = waste.get_quantity()
            self.df = self.df[~mask]
            return waste_counter
        else:
            df = self.df.copy()
            df["remaining_days"] -= num_days
            mask = df["remaining_days"] <= 0
            waste = Food(df[mask])
            waste_counter = waste.get_quantity()
            df = df[~mask]
            return waste_counter, df

    def add(self, other) -> None:
        """ Add a new batch of food to stock. Merge food items with same type and remaining days.
        Fully tested on jupyter notebook. Still thinking of how to present tests concisely in doctrings
        :param other:
        :return:
        >>> a = Food(2000)
        >>> b = Food(3000)
        >>> a.add(b)
        >>> a.df["quantity"].sum()
        5000.0
        """
        if isinstance(other, Food):
            other = other.df
        self.df = self.df.set_index(["type", "remaining_days"]).add(other.set_index(["type", "remaining_days"]),
                                                                    fill_value=0).reset_index()

<<<<<<< HEAD
    def subtract(self, order: Dict[str, float], predict=False):
=======
    def get_quantity_by_food(self):
        """Returns storages for each type in weight units
        """
        storage_amounts = {}
        for food_type in Global.get_food_types():
            storage_amounts[food_type] = [self.df[self.df['type'] == food_type]['quantity'].sum()]
        return pd.DataFrame(storage_amounts)

    def subtract(self, order: Dict[str, float], inplace=True):
>>>>>>> 4d6aee19
        """
        Subtract some quantity of food from stock, and return the Food object with that quantity.
        :param order: a dictionary storing the ordered food in each category
        :param predict: Set to True to preview food shortage in the next few days.
        :return:
        >>> food = Food(5000)
        >>> q = food.get_quantity()
        >>> order = {k: v-7 for k, v in q.items()}
        >>> sent = food.subtract(order).sort_by_freshness(inplace=False)
        >>> food.df.round(3)  # 7 pounds left in stock for each type
                                     type  remaining_days  quantity
        0     fresh_fruits_and_vegetables              14     7.000
        1                   fresh_protein              10     7.000
        2  packaged_fruits_and_vegetables             358     0.056
        3  packaged_fruits_and_vegetables             359     3.472
        4  packaged_fruits_and_vegetables             360     3.472
        5                packaged_protein             179     0.056
        6                packaged_protein             180     6.944
        7                         staples             180     7.000
        >>> sent.df[sent.df["type"] == STP].round(3)  # doctest: +ELLIPSIS
                type  remaining_days  quantity
        561  staples             180     1.333
        562  staples             179     8.333
        563  staples             178     8.333
        ...
        <BLANKLINE>
        [180 rows x 3 columns]
        >>> food2 = Food(5000)
        >>> sent2, stock2 = food2.subtract({STP: 30.0, FPT: 22.0}, predict=True)
        >>> sent2.sort_by_freshness()
        >>> sent2.df[sent2.df["type"] == STP].round(3)
              type  remaining_days  quantity
        4  staples               4     5.000
        5  staples               3     8.333
        6  staples               2     8.333
        7  staples               1     8.333
        >>> sent2.df[sent2.df["type"] == FFV].round(3)
                                  type  remaining_days  quantity
        0  fresh_fruits_and_vegetables               1       0.0
        >>> stock2.df[stock2.df["type"] == FPT].round(3)  # doctest: +ELLIPSIS
                     type  remaining_days  quantity
        14  fresh_protein               1      28.0
        15  fresh_protein               2      50.0
        16  fresh_protein               3      50.0
        ...
        >>> stock2.df["quantity"].sum() == (5000 - 30 - 22)
        True
        >>> food3 = Food(5000)
        >>> food3.subtract({STP: float("inf")})
        Traceback (most recent call last):
        ValueError: The "staples" you ordered does not exist or is not sufficient in stock
        >>> food3.df["quantity"].sum() == 5000  # Subtraction failed, stock remains the same
        True
        >>> food4 = Food(5000)
        >>> order4 = {k: v+7 for k, v in q.items()}
        >>> sent4, stock4 = food4.subtract(order4, predict=True)
        >>> sent4.df.round(3)  # doctest: +ELLIPSIS
                                    type  remaining_days  quantity
        0    fresh_fruits_and_vegetables               1    35.714
        1    fresh_fruits_and_vegetables               2    35.714
        ...
        742                      staples             179     8.333
        743                      staples             180     8.333
        <BLANKLINE>
        [744 rows x 3 columns]
        >>> stock4.df.round(3)
                                     type  remaining_days  quantity
        0     fresh_fruits_and_vegetables              14      -7.0
        1                   fresh_protein              10      -7.0
        2  packaged_fruits_and_vegetables             360      -7.0
        3                packaged_protein             180      -7.0
        4                         staples             180      -7.0
        """
        quantity = self.get_quantity()
        self.sort_by_freshness(reverse=True)

        shortage = dict()
        for typ in TYPES.keys():
            if (typ not in order) or (order[typ] <= 0):
                order[typ] = 0.
            elif (typ not in quantity) or (order[typ] > quantity[typ]):
                if predict:
                    available = quantity.get(typ, 0)
                    shortage[typ] = order[typ] - available
                    order[typ] = available
                else:
                    raise ValueError(f"The \"{typ}\" you ordered does not exist or is not sufficient in stock")

        order = pd.DataFrame(order.items(), columns=["type", "demand"])
        stock = self.df.copy()
        stock = stock.merge(order, on="type", how="left")
        stock["cum_sum"] = stock.groupby("type")["quantity"].cumsum()
        # Due to float precision, loosen the condition a bit
        stock["satisfied"] = stock["cum_sum"] >= (stock["demand"] - 1e-7)
        # Get the first row in each type where the demand is satisfied
        pivot = stock.groupby("type")["satisfied"].idxmax().reset_index().rename(columns={"satisfied": "pivot"})
        stock = stock.merge(pivot, on="type", how="left")
        # Split into two parts, and divide the quantity of this row
        sent = stock.loc[stock.index <= stock["pivot"]]
        stock = stock.loc[stock.index >= stock["pivot"]]
        stock.loc[stock.index == stock["pivot"], "quantity"] = stock.loc[stock.index == stock["pivot"], "cum_sum"] - \
                                                               stock.loc[
                                                                   stock.index == stock["pivot"], "demand"]
        sent.loc[sent.index == sent["pivot"], "quantity"] -= sent.loc[sent.index == sent["pivot"], "cum_sum"] - \
                                                             sent.loc[sent.index == sent["pivot"], "demand"]
        sent = sent[["type", "remaining_days", "quantity"]].reset_index(drop=True)
        stock = stock[["type", "remaining_days", "quantity"]].reset_index(drop=True)
        if len(shortage) > 0:
            for typ, qt in shortage.items():
                assert len(stock[stock["type"] == typ]) == 1
                stock.loc[stock["type"] == typ, "quantity"] -= qt
        if predict:
            return Food(sent), Food(stock)
        else:
            self.df = stock
            return Food(sent)<|MERGE_RESOLUTION|>--- conflicted
+++ resolved
@@ -273,9 +273,6 @@
         self.df = self.df.set_index(["type", "remaining_days"]).add(other.set_index(["type", "remaining_days"]),
                                                                     fill_value=0).reset_index()
 
-<<<<<<< HEAD
-    def subtract(self, order: Dict[str, float], predict=False):
-=======
     def get_quantity_by_food(self):
         """Returns storages for each type in weight units
         """
@@ -284,8 +281,7 @@
             storage_amounts[food_type] = [self.df[self.df['type'] == food_type]['quantity'].sum()]
         return pd.DataFrame(storage_amounts)
 
-    def subtract(self, order: Dict[str, float], inplace=True):
->>>>>>> 4d6aee19
+    def subtract(self, order: Dict[str, float], predict=False):
         """
         Subtract some quantity of food from stock, and return the Food object with that quantity.
         :param order: a dictionary storing the ordered food in each category
