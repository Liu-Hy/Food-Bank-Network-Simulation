--- conflicted
+++ resolved
@@ -21,10 +21,8 @@
 # 1.24% households have 7 or more persons. Assume the max number is 10 person, and 7-10 persons are equally likely
 FAMILY_DISTRIBUTION = [0.2845, 0.3503, 0.1503, 0.1239, 0.0583, 0.0203] + ([0.0031] * 4)
 
-<<<<<<< HEAD
+ELASTICITY = {STP: -0.3, FV: -0.5, PT: -0.6}
+
 class Global:
   
-  pass
-=======
-ELASTICITY = {STP: -0.3, FV: -0.5, PT: -0.6}
->>>>>>> ea3f5a27
+  pass