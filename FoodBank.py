--- conflicted
+++ resolved
@@ -3,17 +3,12 @@
 from utils import Food
 
 class FoodBank:
-<<<<<<< HEAD
-  def __init__(self, num_pantries: int, per_capita_wealth: float, initial_storage: Food):
-    self.pantries = [FoodPantry(self) for _ in range(num_pantries)]
-    self._storage = initial_storage
-  
-  def request_food(self, request:dict):
-    """Function used by pantries to request food
-
-    :param request: dataframe with food keys and quantities
-    """
-    pass
+  def __init__(self, food_insecure_pop: int):
+    ppl_per_pantry =  260
+    # we assume half of the food insecure people actually use the bank
+    num_pantries = int(.5 * food_insecure_pop / ppl_per_pantry)
+    self.pantries = [FoodPantry(self) for i in range(num_pantries)]
+    # set proportion of pantries from food_insecure
 
   def food_storage(self) -> pd.DataFrame:
     """Returns food storage stats as a dataframe
@@ -33,17 +28,7 @@
 
     :param donations: donations in dollars
     """
-=======
-  def __init__(self, food_insecure_pop: int):
-    ppl_per_pantry =  260
-    # we assume half of the food insecure people actually use the bank
-    num_pantries = int(.5 * food_insecure_pop / ppl_per_pantry)
-    self.pantries = [FoodPantry(self) for i in range(num_pantries)]
-    # set proportion of pantries from food_insecure
-
-
     # predicted supply and predicted demand
     # open to receiving food
     # food available to donate
-    # feeding america tax
->>>>>>> e317a5fa
+    # feeding america tax