<<<<<<< HEAD
from FoodPantry import FoodPantry
=======
from FoodPantry import *
>>>>>>> a033efa6
import pandas as pd
from utils import Food
from typing import List, Dict, Tuple
from Global import Global, TYPES


class FoodBank:
  def __init__(self, food_insecure_pop: int, initial_storage: float):
    """Food bank constructor

    :param food_insecure_pop: Number of food insecure people. Used to estimate number of pantries
    :param initial_storage: Initial storage of food in pounds. Value given to Food class
    """
    # we estimated this number from real data of the Eastern Illinois Food Bank
    ppl_per_pantry = 245
    # we assume half of the food insecure people actually use the bank
    num_pantries = int(.5 * food_insecure_pop / ppl_per_pantry)
    self.pantries:List[FoodPantry] = [FoodPantry(self) for _ in range(num_pantries)]
    self.total_utility = None
    self.total_waste = None

    food_types = Global.get_food_types()
    self.pantry_demand = dict(zip(food_types, [0] * len(food_types)))

    self._storage = Food(initial_storage)

  def food_storage(self):
    """API for retreaving food storage dataframe

    :return: storage dataframe
    """
    return self._storage.df.copy()
  
  def run_one_day(self, budget: float, food_donations: float) -> Tuple[Dict[str, float], Dict[str, float], float]:
    """Runs simulation for the day. Also calls `run_one_day` for each pantry it serves.

    :param budget: Budget for the day
    :param food_donations: Food donations in pounds of food
    :return: Overall waste, demand (based on orders) and utility of all pantries
    """
    new_food = Food.generate_donation(food_donations)
    self._storage.add(new_food)

    for pantry in self.pantries:
      waste, order, utility = pantry.run_one_day()
      self.total_utility = FoodBank.increment_utility(self.total_utility, utility)
      self.total_waste = FoodBank.increment_waste(self.total_waste, waste)
      self.update_demand(order)

    self.purchase_food(budget)

    return self.total_waste, self.pantry_demand, self.total_utility

  @classmethod
  def increment_waste(total_waste, new_waste):
    return { food: (total_waste[food] + waste) for food, waste in new_waste}

  def purchase_food(self, budget: float):
    """Purchases food using given budget

    :param budget: budget in dollars
    """
    demand = self.get_pantry_demand_proportion()
    types = demand.keys()
    remaining_days = [TYPES[t]['max_days'] for t in types]
    quantity = [demand[t] * budget * Global._base_prices[t] for t in types]

    purchase = pd.DataFrame({"type": types, "remaining_days": remaining_days, "quantity": quantity})
    self._storage.add(purchase)


  def get_pantry_demand_proportion(self):
    """Returns demand in proportions. Used to decide what food to buy next.

    :return: demand proportions
    """
    total = sum(self.pantry_demand.values())
    return { food: (amount/total) for (food, amount) in self.pantry_demand.items() }

  def update_demand(self, order):
    """Updates pantry demand values

    :param order: order made by a pantry
    """
    for food, amount in order.items():
      self.pantry_demand[food] += amount

  @classmethod
  def increment_utility(self, total_utility: float, utility: float):
    """Increments total utility

    :param total_utility: 
    :param utility: 
    :return: new total utility
    >>> FoodBank(0, 0).increment_utility(10)
    10
    """
    if total_utility is None:
      return utility
    else:
      return total_utility + utility<|MERGE_RESOLUTION|>--- conflicted
+++ resolved
@@ -1,8 +1,4 @@
-<<<<<<< HEAD
-from FoodPantry import FoodPantry
-=======
 from FoodPantry import *
->>>>>>> a033efa6
 import pandas as pd
 from utils import Food
 from typing import List, Dict, Tuple
